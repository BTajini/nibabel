# emacs: -*- mode: python-mode; py-indent-offset: 4; indent-tabs-mode: nil -*-
# vi: set ft=python sts=4 ts=4 sw=4 et:
### ### ### ### ### ### ### ### ### ### ### ### ### ### ### ### ### ### ### ##
#
#   See COPYING file distributed along with the NiBabel package for the
#   copyright and license terms.
#
### ### ### ### ### ### ### ### ### ### ### ### ### ### ### ### ### ### ### ##
''' Tests for loader function '''
from io import BytesIO

import shutil
from os.path import dirname, join as pjoin
from tempfile import mkdtemp
import pathlib

import numpy as np

from .. import analyze as ana
from .. import spm99analyze as spm99
from .. import spm2analyze as spm2
from .. import nifti1 as ni1
from .. import loadsave as nils
from .. import (Nifti1Image, Nifti1Header, Nifti1Pair, Nifti2Image, Nifti2Pair,
                Minc1Image, Minc2Image, Spm2AnalyzeImage, Spm99AnalyzeImage,
                AnalyzeImage, MGHImage, all_image_classes)
from ..tmpdirs import InTemporaryDirectory
from ..volumeutils import native_code, swapped_code
from ..optpkg import optional_package
from ..spatialimages import SpatialImage

from numpy.testing import assert_array_equal, assert_array_almost_equal
from nose.tools import assert_true, assert_equal, assert_not_equal, assert_raises

_, have_scipy, _ = optional_package('scipy')  # No scipy=>no SPM-format writing
DATA_PATH = pjoin(dirname(__file__), 'data')
MGH_DATA_PATH = pjoin(dirname(__file__), '..', 'freesurfer', 'tests', 'data')


def round_trip(img):
    # round trip a nifti single
    return Nifti1Image.from_bytes(img.to_bytes())


def test_conversion_spatialimages():
    shape = (2, 4, 6)
    affine = np.diag([1, 2, 3, 1])
    klasses = [klass for klass in all_image_classes
               if klass.rw and issubclass(klass, SpatialImage)]
    for npt in np.float32, np.int16:
        data = np.arange(np.prod(shape), dtype=npt).reshape(shape)
        for r_class in klasses:
            if not r_class.makeable:
                continue
            img = r_class(data, affine)
            img.set_data_dtype(npt)
            for w_class in klasses:
                if not w_class.makeable:
                    continue
                img2 = w_class.from_image(img)
                assert_array_equal(img2.get_fdata(), data)
                assert_array_equal(img2.affine, affine)


def test_save_load_endian():
    shape = (2, 4, 6)
    affine = np.diag([1, 2, 3, 1])
    data = np.arange(np.prod(shape), dtype='f4').reshape(shape)
    # Native endian image
    img = Nifti1Image(data, affine)
    assert_equal(img.header.endianness, native_code)
    img2 = round_trip(img)
    assert_equal(img2.header.endianness, native_code)
    assert_array_equal(img2.get_fdata(), data)
    assert_array_equal(np.asanyarray(img2.dataobj), data)
    # byte swapped endian image
    bs_hdr = img.header.as_byteswapped()
    bs_img = Nifti1Image(data, affine, bs_hdr)
    assert_equal(bs_img.header.endianness, swapped_code)
    # of course the data is the same because it's not written to disk
    assert_array_equal(bs_img.get_fdata(), data)
    assert_array_equal(np.asanyarray(bs_img.dataobj), data)
    # Check converting to another image
    cbs_img = AnalyzeImage.from_image(bs_img)
    # this will make the header native by doing the header conversion
    cbs_hdr = cbs_img.header
    assert_equal(cbs_hdr.endianness, native_code)
    # and the byte order follows it back into another image
    cbs_img2 = Nifti1Image.from_image(cbs_img)
    cbs_hdr2 = cbs_img2.header
    assert_equal(cbs_hdr2.endianness, native_code)
    # Try byteswapped round trip
    bs_img2 = round_trip(bs_img)
    bs_data2 = np.asanyarray(bs_img2.dataobj)
    bs_fdata2 = bs_img2.get_fdata()
    # now the data dtype was swapped endian, so the read data is too
    assert_equal(bs_data2.dtype.byteorder, swapped_code)
    assert_equal(bs_img2.header.endianness, swapped_code)
    assert_array_equal(bs_data2, data)
    # but get_fdata uses native endian
    assert_not_equal(bs_fdata2.dtype.byteorder, swapped_code)
    assert_array_equal(bs_fdata2, data)
    # Now mix up byteswapped data and non-byteswapped header
    mixed_img = Nifti1Image(bs_data2, affine)
    assert_equal(mixed_img.header.endianness, native_code)
    m_img2 = round_trip(mixed_img)
    assert_equal(m_img2.header.endianness, native_code)
    assert_array_equal(m_img2.get_fdata(), data)


def test_save_load():
    shape = (2, 4, 6)
    npt = np.float32
    data = np.arange(np.prod(shape), dtype=npt).reshape(shape)
    affine = np.diag([1, 2, 3, 1])
    affine[:3, 3] = [3, 2, 1]
    img = ni1.Nifti1Image(data, affine)
    img.set_data_dtype(npt)
    with InTemporaryDirectory() as pth:
        nifn = 'an_image.nii'
        sifn = 'another_image.img'
        ni1.save(img, nifn)
        re_img = nils.load(nifn)
        assert_true(isinstance(re_img, ni1.Nifti1Image))
        assert_array_equal(re_img.get_fdata(), data)
        assert_array_equal(re_img.affine, affine)
        # These and subsequent del statements are to prevent confusing
        # windows errors when trying to open files or delete the
        # temporary directory.
        del re_img
        if have_scipy:  # skip we we cannot read .mat files
            spm2.save(img, sifn)
            re_img2 = nils.load(sifn)
            assert_true(isinstance(re_img2, spm2.Spm2AnalyzeImage))
            assert_array_equal(re_img2.get_fdata(), data)
            assert_array_equal(re_img2.affine, affine)
            del re_img2
            spm99.save(img, sifn)
            re_img3 = nils.load(sifn)
            assert_true(isinstance(re_img3,
                                   spm99.Spm99AnalyzeImage))
            assert_array_equal(re_img3.get_fdata(), data)
            assert_array_equal(re_img3.affine, affine)
            ni1.save(re_img3, nifn)
            del re_img3
        re_img = nils.load(nifn)
        assert_true(isinstance(re_img, ni1.Nifti1Image))
        assert_array_equal(re_img.get_fdata(), data)
        assert_array_equal(re_img.affine, affine)
        del re_img


def test_two_to_one():
    # test going from two to one file in save
    shape = (2, 4, 6)
    npt = np.float32
    data = np.arange(np.prod(shape), dtype=npt).reshape(shape)
    affine = np.diag([1, 2, 3, 1])
    affine[:3, 3] = [3, 2, 1]
    # single file format
    img = ni1.Nifti1Image(data, affine)
    assert_equal(img.header['magic'], b'n+1')
    str_io = BytesIO()
    img.file_map['image'].fileobj = str_io
    # check that the single format vox offset stays at zero
    img.to_file_map()
    assert_equal(img.header['magic'], b'n+1')
    assert_equal(img.header['vox_offset'], 0)
    # make a new pair image, with the single image header
    pimg = ni1.Nifti1Pair(data, affine, img.header)
    isio = BytesIO()
    hsio = BytesIO()
    pimg.file_map['image'].fileobj = isio
    pimg.file_map['header'].fileobj = hsio
    pimg.to_file_map()
    # the offset stays at zero (but is 352 on disk)
    assert_equal(pimg.header['magic'], b'ni1')
    assert_equal(pimg.header['vox_offset'], 0)
    assert_array_equal(pimg.get_fdata(), data)
    # same for from_image, going from single image to pair format
    ana_img = ana.AnalyzeImage.from_image(img)
    assert_equal(ana_img.header['vox_offset'], 0)
    # back to the single image, save it again to a stringio
    str_io = BytesIO()
    img.file_map['image'].fileobj = str_io
    img.to_file_map()
    assert_equal(img.header['vox_offset'], 0)
    aimg = ana.AnalyzeImage.from_image(img)
    assert_equal(aimg.header['vox_offset'], 0)
    aimg = spm99.Spm99AnalyzeImage.from_image(img)
    assert_equal(aimg.header['vox_offset'], 0)
    aimg = spm2.Spm2AnalyzeImage.from_image(img)
    assert_equal(aimg.header['vox_offset'], 0)
    nfimg = ni1.Nifti1Pair.from_image(img)
    assert_equal(nfimg.header['vox_offset'], 0)
    # now set the vox offset directly
    hdr = nfimg.header
    hdr['vox_offset'] = 16
    assert_equal(nfimg.header['vox_offset'], 16)
    # check it gets properly set by the nifti single image
    nfimg = ni1.Nifti1Image.from_image(img)
    assert_equal(nfimg.header['vox_offset'], 0)


def test_negative_load_save():
    shape = (1, 2, 5)
    data = np.arange(10).reshape(shape) - 10.0
    affine = np.eye(4)
    hdr = ni1.Nifti1Header()
    hdr.set_data_dtype(np.int16)
    img = Nifti1Image(data, affine, hdr)
    str_io = BytesIO()
    img.file_map['image'].fileobj = str_io
    img.to_file_map()
    str_io.seek(0)
    re_img = Nifti1Image.from_file_map(img.file_map)
    assert_array_almost_equal(re_img.get_fdata(), data, 4)


def test_filename_save():
    # This is to test the logic in the load and save routines, relating
    # extensions to filetypes
    # Tuples of class, ext, loadedclass
    inklass_ext_loadklasses = (
        (Nifti1Image, '.nii', Nifti1Image),
        (Nifti2Image, '.nii', Nifti2Image),
        (Nifti1Pair, '.nii', Nifti1Image),
        (Nifti2Pair, '.nii', Nifti2Image),
        (Nifti1Image, '.img', Nifti1Pair),
        (Nifti2Image, '.img', Nifti2Pair),
        (Nifti1Pair, '.img', Nifti1Pair),
        (Nifti2Pair, '.img', Nifti2Pair),
        (Nifti1Image, '.hdr', Nifti1Pair),
        (Nifti2Image, '.hdr', Nifti2Pair),
        (Nifti1Pair, '.hdr', Nifti1Pair),
        (Nifti2Pair, '.hdr', Nifti2Pair),
        (Minc1Image, '.nii', Nifti1Image),
        (Minc1Image, '.img', Nifti1Pair),
        (Spm2AnalyzeImage, '.nii', Nifti1Image),
        (Spm2AnalyzeImage, '.img', Spm2AnalyzeImage),
        (Spm99AnalyzeImage, '.nii', Nifti1Image),
        (Spm99AnalyzeImage, '.img', Spm2AnalyzeImage),
        (AnalyzeImage, '.nii', Nifti1Image),
        (AnalyzeImage, '.img', Spm2AnalyzeImage),
    )
    shape = (2, 4, 6)
    affine = np.diag([1, 2, 3, 1])
    data = np.arange(np.prod(shape), dtype='f4').reshape(shape)
    for inklass, out_ext, loadklass in inklass_ext_loadklasses:
        if not have_scipy:
            # We can't load a SPM analyze type without scipy.  These types have
            # a 'mat' file (the type we can't load)
            if ('mat', '.mat') in loadklass.files_types:
                continue
        img = inklass(data, affine)
        try:
            pth = mkdtemp()
            fname = pjoin(pth, 'image' + out_ext)
<<<<<<< HEAD
            for path in (fname, pathlib.Path(fname)):
                nils.save(img, path)
                rt_img = nils.load(path)
                assert_array_almost_equal(rt_img.get_data(), data)
                assert_true(type(rt_img) is loadklass)
                # delete image to allow file close.  Otherwise windows
                # raises an error when trying to delete the directory
                del rt_img
=======
            nils.save(img, fname)
            rt_img = nils.load(fname)
            assert_array_almost_equal(rt_img.get_fdata(), data)
            assert_true(type(rt_img) is loadklass)
            # delete image to allow file close.  Otherwise windows
            # raises an error when trying to delete the directory
            del rt_img
>>>>>>> debf1739
        finally:
            shutil.rmtree(pth)


def test_analyze_detection():
    # Test detection of Analyze, Nifti1 and Nifti2
    # Algorithm is as described in loadsave:which_analyze_type
    def wat(hdr):
        return nils.which_analyze_type(hdr.binaryblock)
    n1_hdr = Nifti1Header(b'\0' * 348, check=False)
    assert_equal(wat(n1_hdr), None)
    n1_hdr['sizeof_hdr'] = 540
    assert_equal(wat(n1_hdr), 'nifti2')
    assert_equal(wat(n1_hdr.as_byteswapped()), 'nifti2')
    n1_hdr['sizeof_hdr'] = 348
    assert_equal(wat(n1_hdr), 'analyze')
    assert_equal(wat(n1_hdr.as_byteswapped()), 'analyze')
    n1_hdr['magic'] = b'n+1'
    assert_equal(wat(n1_hdr), 'nifti1')
    assert_equal(wat(n1_hdr.as_byteswapped()), 'nifti1')
    n1_hdr['magic'] = b'ni1'
    assert_equal(wat(n1_hdr), 'nifti1')
    assert_equal(wat(n1_hdr.as_byteswapped()), 'nifti1')
    # Doesn't matter what magic is if it's not a nifti1 magic
    n1_hdr['magic'] = b'ni2'
    assert_equal(wat(n1_hdr), 'analyze')
    n1_hdr['sizeof_hdr'] = 0
    n1_hdr['magic'] = b''
    assert_equal(wat(n1_hdr), None)
    n1_hdr['magic'] = 'n+1'
    assert_equal(wat(n1_hdr), 'nifti1')
    n1_hdr['magic'] = 'ni1'
    assert_equal(wat(n1_hdr), 'nifti1')


def test_guessed_image_type():
    # Test whether we can guess the image type from example files
    assert_equal(nils.guessed_image_type(
        pjoin(DATA_PATH, 'example4d.nii.gz')),
        Nifti1Image)
    assert_equal(nils.guessed_image_type(
        pjoin(DATA_PATH, 'nifti1.hdr')),
        Nifti1Pair)
    assert_equal(nils.guessed_image_type(
        pjoin(DATA_PATH, 'example_nifti2.nii.gz')),
        Nifti2Image)
    assert_equal(nils.guessed_image_type(
        pjoin(DATA_PATH, 'nifti2.hdr')),
        Nifti2Pair)
    assert_equal(nils.guessed_image_type(
        pjoin(DATA_PATH, 'tiny.mnc')),
        Minc1Image)
    assert_equal(nils.guessed_image_type(
        pjoin(DATA_PATH, 'small.mnc')),
        Minc2Image)
    assert_equal(nils.guessed_image_type(
        pjoin(DATA_PATH, 'test.mgz')),
        MGHImage)
    assert_equal(nils.guessed_image_type(
        pjoin(DATA_PATH, 'analyze.hdr')),
        Spm2AnalyzeImage)


def test_fail_save():
    with InTemporaryDirectory():
        dataobj = np.ones((10, 10, 10), dtype=np.float16)
        affine = np.eye(4, dtype=np.float32)
        img = SpatialImage(dataobj, affine)
        # Fails because float16 is not supported.
        with assert_raises(AttributeError):
            nils.save(img, 'foo.nii.gz')
        del img<|MERGE_RESOLUTION|>--- conflicted
+++ resolved
@@ -256,7 +256,6 @@
         try:
             pth = mkdtemp()
             fname = pjoin(pth, 'image' + out_ext)
-<<<<<<< HEAD
             for path in (fname, pathlib.Path(fname)):
                 nils.save(img, path)
                 rt_img = nils.load(path)
@@ -265,15 +264,6 @@
                 # delete image to allow file close.  Otherwise windows
                 # raises an error when trying to delete the directory
                 del rt_img
-=======
-            nils.save(img, fname)
-            rt_img = nils.load(fname)
-            assert_array_almost_equal(rt_img.get_fdata(), data)
-            assert_true(type(rt_img) is loadklass)
-            # delete image to allow file close.  Otherwise windows
-            # raises an error when trying to delete the directory
-            del rt_img
->>>>>>> debf1739
         finally:
             shutil.rmtree(pth)
 
